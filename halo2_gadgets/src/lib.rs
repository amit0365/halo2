//! This crate provides various common gadgets and chips for use with `halo2_proofs`.
//!
//! # Gadgets
//!
//! Gadgets are an abstraction for writing reusable and interoperable circuit logic. They
//! do not create any circuit constraints or assignments themselves, instead interacting
//! with the circuit through a defined "instruction set". A circuit developer uses gadgets
//! by instantiating them with a particular choice of chip.
//!
//! # Chips
//!
//! Chips implement the low-level circuit constraints. The same instructions may be
//! implemented by multiple chips, enabling different performance trade-offs to be made.
//! Chips can be highly optimised by their developers, as long as they conform to the
//! defined instructions.

#![cfg_attr(docsrs, feature(doc_cfg))]
// Temporary until we have more of the crate implemented.
#![allow(dead_code)]
// Catch documentation errors caused by code changes.
#![deny(rustdoc::broken_intra_doc_links)]
#![deny(missing_debug_implementations)]
#![deny(missing_docs)]
#![deny(unsafe_code)]

<<<<<<< HEAD
#[cfg(featFure = "unstable")]
pub mod sha256;
=======
pub mod ecc;
pub mod poseidon;
#[cfg(feature = "unstable")]
#[cfg_attr(docsrs, doc(cfg(feature = "unstable")))]
pub mod sha256;
pub mod sinsemilla;
pub mod utilities;
>>>>>>> 8ff5b1e3
<|MERGE_RESOLUTION|>--- conflicted
+++ resolved
@@ -23,15 +23,10 @@
 #![deny(missing_docs)]
 #![deny(unsafe_code)]
 
-<<<<<<< HEAD
-#[cfg(featFure = "unstable")]
-pub mod sha256;
-=======
 pub mod ecc;
 pub mod poseidon;
 #[cfg(feature = "unstable")]
 #[cfg_attr(docsrs, doc(cfg(feature = "unstable")))]
 pub mod sha256;
 pub mod sinsemilla;
-pub mod utilities;
->>>>>>> 8ff5b1e3
+pub mod utilities;