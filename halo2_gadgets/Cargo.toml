[package]
name = "halo2_gadgets"
version = "0.2.0"
authors = [
    "Sean Bowe <sean@electriccoin.co>",
    "Jack Grigg <jack@electriccoin.co>",
    "Daira Hopwood <daira@jacaranda.org>",
    "Ying Tong Lai <yingtong@electriccoin.co>",
    "Kris Nuttycombe <kris@electriccoin.co>",
]
edition = "2021"
rust-version = "1.56.1"
description = "Reusable gadgets and chip implementations for Halo 2"
license = "MIT OR Apache-2.0"
repository = "https://github.com/zcash/halo2"
readme = "README.md"
categories = ["cryptography"]
keywords = ["halo", "proofs", "zcash", "zkp", "zkSNARKs"]

[package.metadata.docs.rs]
all-features = true
rustdoc-args = ["--cfg", "docsrs", "--html-in-header", "katex-header.html"]

[dependencies]
arrayvec = "0.7.0"
bitvec = "1"
ff = { version = "0.13", features = ["bits"] }
group = "0.13"
halo2_proofs = { version = "0.2", path = "../halo2_proofs" }
lazy_static = "1"
<<<<<<< HEAD
halo2curves = { git = 'https://github.com/privacy-scaling-explorations/halo2curves.git', tag = "0.3.2" }
=======
halo2curves = { git = 'https://github.com/privacy-scaling-explorations/halo2curves', tag = "0.3.2" }
>>>>>>> b739b543
proptest = { version = "1.0.0", optional = true }
rand = "0.8"
subtle = "2.3"
uint = "0.9.2" # MSRV 1.56.1

# Developer tooling dependencies
plotters = { version = "0.3.0", optional = true }

[dev-dependencies]
criterion = "0.3"
proptest = "1.0.0"

[target.'cfg(unix)'.dev-dependencies]
pprof = { version = "0.8", features = ["criterion", "flamegraph"] } # MSRV 1.56

[lib]
bench = false

[features]
dev-graph = ["halo2_proofs/dev-graph", "plotters"]
circuit-params = ["halo2_proofs/circuit-params"]
test-dependencies = ["proptest"]
unstable = []

[[bench]]
name = "primitives"
harness = false

[[bench]]
name = "poseidon"
harness = false

[[bench]]
name = "sha256"
harness = false
required-features = ["unstable"]<|MERGE_RESOLUTION|>--- conflicted
+++ resolved
@@ -28,11 +28,7 @@
 group = "0.13"
 halo2_proofs = { version = "0.2", path = "../halo2_proofs" }
 lazy_static = "1"
-<<<<<<< HEAD
-halo2curves = { git = 'https://github.com/privacy-scaling-explorations/halo2curves.git', tag = "0.3.2" }
-=======
 halo2curves = { git = 'https://github.com/privacy-scaling-explorations/halo2curves', tag = "0.3.2" }
->>>>>>> b739b543
 proptest = { version = "1.0.0", optional = true }
 rand = "0.8"
 subtle = "2.3"
